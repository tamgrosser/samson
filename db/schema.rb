# encoding: UTF-8
# This file is auto-generated from the current state of the database. Instead
# of editing this file, please use the migrations feature of Active Record to
# incrementally modify your database, and then regenerate this schema definition.
#
# Note that this schema.rb definition is the authoritative source for your
# database schema. If you need to create the application database on another
# system, you should be using db:schema:load, not running all the migrations
# from scratch. The latter is a flawed and unsustainable approach (the more migrations
# you'll amass, the slower it'll run and the greater likelihood for issues).
#
# It's strongly recommended that you check this file into your version control system.

<<<<<<< HEAD
ActiveRecord::Schema.define(version: 20150827183314) do
=======
ActiveRecord::Schema.define(version: 20150720121725) do
>>>>>>> 97791dc2

  create_table "build_statuses", force: :cascade do |t|
    t.integer  "build_id",   limit: 4,                         null: false
    t.string   "source",     limit: 255
    t.string   "status",     limit: 255,   default: "pending", null: false
    t.string   "url",        limit: 255
    t.string   "summary",    limit: 512
    t.text     "data",       limit: 65535
    t.datetime "created_at"
    t.datetime "updated_at"
  end

  add_index "build_statuses", ["build_id"], name: "index_build_statuses_on_build_id", using: :btree

  create_table "builds", force: :cascade do |t|
    t.integer  "project_id",          limit: 4,    null: false
    t.string   "git_sha",             limit: 128
    t.string   "git_ref",             limit: 255
    t.string   "docker_image_id",     limit: 128
    t.string   "docker_ref",          limit: 255
    t.string   "docker_repo_digest",  limit: 255
    t.integer  "docker_build_job_id", limit: 4
    t.string   "label",               limit: 255
    t.string   "description",         limit: 1024
    t.integer  "created_by",          limit: 4
    t.datetime "created_at"
    t.datetime "updated_at"
  end

  add_index "builds", ["created_by"], name: "index_builds_on_created_by", using: :btree
  add_index "builds", ["git_sha"], name: "index_builds_on_git_sha", unique: true, using: :btree
  add_index "builds", ["project_id"], name: "index_builds_on_project_id", using: :btree

  create_table "commands", force: :cascade do |t|
    t.text     "command",    limit: 16777215
    t.datetime "created_at"
    t.datetime "updated_at"
    t.integer  "project_id", limit: 4
  end

  create_table "deploy_groups", force: :cascade do |t|
    t.string   "name",                  limit: 255, null: false
    t.integer  "environment_id",        limit: 4,   null: false
    t.datetime "deleted_at"
    t.datetime "created_at",                        null: false
    t.datetime "updated_at",                        null: false
    t.string   "env_value",             limit: 255, null: false
    t.integer  "kubernetes_cluster_id", limit: 4
    t.string   "kubernetes_namespace",  limit: 255
  end

  add_index "deploy_groups", ["environment_id"], name: "index_deploy_groups_on_environment_id", using: :btree

  create_table "deploy_groups_stages", id: false, force: :cascade do |t|
    t.integer "deploy_group_id", limit: 4
    t.integer "stage_id",        limit: 4
  end

  add_index "deploy_groups_stages", ["deploy_group_id"], name: "index_deploy_groups_stages_on_deploy_group_id", using: :btree
  add_index "deploy_groups_stages", ["stage_id"], name: "index_deploy_groups_stages_on_stage_id", using: :btree

  create_table "deploys", force: :cascade do |t|
    t.integer  "stage_id",   limit: 4,   null: false
    t.integer  "job_id",     limit: 4,   null: false
    t.string   "reference",  limit: 255, null: false
    t.datetime "created_at"
    t.datetime "updated_at"
    t.integer  "buddy_id",   limit: 4
    t.datetime "started_at"
    t.datetime "deleted_at"
    t.integer  "build_id",   limit: 4
  end

  add_index "deploys", ["build_id"], name: "index_deploys_on_build_id", using: :btree
  add_index "deploys", ["deleted_at"], name: "index_deploys_on_deleted_at", using: :btree
  add_index "deploys", ["job_id", "deleted_at"], name: "index_deploys_on_job_id_and_deleted_at", using: :btree
  add_index "deploys", ["stage_id", "deleted_at"], name: "index_deploys_on_stage_id_and_deleted_at", using: :btree

  create_table "environment_variable_groups", force: :cascade do |t|
    t.string "name",    limit: 255,   null: false
    t.text   "comment", limit: 65535
  end

  add_index "environment_variable_groups", ["name"], name: "index_environment_variable_groups_on_name", unique: true, length: {"name"=>191}, using: :btree

  create_table "environment_variables", force: :cascade do |t|
    t.string  "name",        limit: 255, null: false
    t.string  "value",       limit: 255, null: false
    t.integer "parent_id",   limit: 4,   null: false
    t.string  "parent_type", limit: 255, null: false
    t.integer "scope_id",    limit: 4
    t.string  "scope_type",  limit: 255
  end

  add_index "environment_variables", ["parent_id", "parent_type", "name", "scope_type", "scope_id"], name: "environment_variables_unique_scope", unique: true, length: {"parent_id"=>nil, "parent_type"=>191, "name"=>191, "scope_type"=>191, "scope_id"=>nil}, using: :btree

  create_table "environments", force: :cascade do |t|
    t.string   "name",          limit: 255,                 null: false
    t.boolean  "is_production",             default: false, null: false
    t.datetime "deleted_at"
    t.datetime "created_at",                                null: false
    t.datetime "updated_at",                                null: false
    t.string   "permalink",     limit: 255,                 null: false
  end

  add_index "environments", ["permalink"], name: "index_environments_on_permalink", unique: true, length: {"permalink"=>191}, using: :btree

  create_table "flowdock_flows", force: :cascade do |t|
    t.string   "name",       limit: 255,                null: false
    t.string   "token",      limit: 255,                null: false
    t.integer  "stage_id",   limit: 4,                  null: false
    t.datetime "created_at"
    t.datetime "updated_at"
    t.boolean  "enabled",                default: true
  end

  create_table "jenkins_jobs", force: :cascade do |t|
    t.integer  "jenkins_job_id", limit: 4
    t.string   "name",           limit: 255, null: false
    t.string   "status",         limit: 255
    t.string   "error",          limit: 255
    t.integer  "deploy_id",      limit: 4,   null: false
    t.datetime "created_at",                 null: false
    t.datetime "updated_at",                 null: false
    t.string   "url",            limit: 255
  end

  add_index "jenkins_jobs", ["deploy_id"], name: "index_jenkins_jobs_on_deploy_id", using: :btree
  add_index "jenkins_jobs", ["jenkins_job_id"], name: "index_jenkins_jobs_on_jenkins_job_id", using: :btree

  create_table "jobs", force: :cascade do |t|
    t.text     "command",    limit: 65535,                          null: false
    t.integer  "user_id",    limit: 4,                              null: false
    t.integer  "project_id", limit: 4,                              null: false
    t.string   "status",     limit: 255,        default: "pending"
    t.text     "output",     limit: 4294967295
    t.datetime "created_at"
    t.datetime "updated_at"
    t.string   "commit",     limit: 255
    t.string   "tag",        limit: 255
  end

  add_index "jobs", ["project_id"], name: "index_jobs_on_project_id", using: :btree
  add_index "jobs", ["status"], name: "index_jobs_on_status", length: {"status"=>191}, using: :btree

  create_table "kubernetes_clusters", force: :cascade do |t|
    t.string   "name",        limit: 255
    t.string   "description", limit: 255
    t.string   "api_version", limit: 255
    t.string   "url",         limit: 255, null: false
    t.boolean  "use_ssl"
    t.string   "username",    limit: 255
    t.datetime "created_at"
    t.datetime "updated_at"
  end

  create_table "kubernetes_release_docs", force: :cascade do |t|
    t.integer  "kubernetes_role_id",          limit: 4,     null: false
    t.integer  "kubernetes_release_id",       limit: 4,     null: false
    t.integer  "replica_count",               limit: 4,     null: false
    t.string   "replication_controller_name", limit: 255
    t.text     "replication_controller_doc",  limit: 65535
    t.string   "status",                      limit: 255
    t.datetime "created_at"
    t.datetime "updated_at"
  end

  add_index "kubernetes_release_docs", ["kubernetes_release_id"], name: "index_kubernetes_release_docs_on_kubernetes_release_id", using: :btree
  add_index "kubernetes_release_docs", ["kubernetes_role_id"], name: "index_kubernetes_release_docs_on_kubernetes_role_id", using: :btree

  create_table "kubernetes_releases", force: :cascade do |t|
    t.integer  "build_id",           limit: 4,   null: false
    t.integer  "user_id",            limit: 4
    t.integer  "deploy_group_id",    limit: 4,   null: false
    t.string   "status",             limit: 255
    t.datetime "deploy_finished_at"
    t.datetime "destroyed_at"
    t.datetime "created_at"
    t.datetime "updated_at"
  end

  add_index "kubernetes_releases", ["build_id"], name: "index_kubernetes_releases_on_build_id", using: :btree
  add_index "kubernetes_releases", ["deploy_group_id"], name: "index_kubernetes_releases_on_deploy_group_id", using: :btree

  create_table "kubernetes_roles", force: :cascade do |t|
    t.integer  "project_id",      limit: 4,                           null: false
    t.string   "name",            limit: 255,                         null: false
    t.string   "config_file",     limit: 255
    t.integer  "replicas",        limit: 4,                           null: false
    t.integer  "ram",             limit: 4,                           null: false
    t.decimal  "cpu",                         precision: 4, scale: 2, null: false
    t.string   "service_name",    limit: 255
    t.string   "deploy_strategy", limit: 255,                         null: false
    t.datetime "created_at",                                          null: false
    t.datetime "updated_at",                                          null: false
  end

  add_index "kubernetes_roles", ["project_id"], name: "index_kubernetes_roles_on_project_id", using: :btree

  create_table "locks", force: :cascade do |t|
    t.integer  "stage_id",    limit: 4
    t.integer  "user_id",     limit: 4,                   null: false
    t.datetime "created_at"
    t.datetime "updated_at"
    t.datetime "deleted_at"
    t.string   "description", limit: 255
    t.boolean  "warning",                 default: false, null: false
  end

  add_index "locks", ["stage_id", "deleted_at", "user_id"], name: "index_locks_on_stage_id_and_deleted_at_and_user_id", using: :btree

  create_table "macro_commands", force: :cascade do |t|
    t.integer  "macro_id",   limit: 4
    t.integer  "command_id", limit: 4
    t.integer  "position",   limit: 4, default: 0, null: false
    t.datetime "created_at"
    t.datetime "updated_at"
  end

  create_table "macros", force: :cascade do |t|
    t.string   "name",       limit: 255,   null: false
    t.string   "reference",  limit: 255,   null: false
    t.text     "command",    limit: 65535, null: false
    t.integer  "project_id", limit: 4
    t.integer  "user_id",    limit: 4
    t.datetime "deleted_at"
    t.datetime "created_at"
    t.datetime "updated_at"
  end

  add_index "macros", ["project_id", "deleted_at"], name: "index_macros_on_project_id_and_deleted_at", using: :btree

  create_table "new_relic_applications", force: :cascade do |t|
    t.string  "name",     limit: 255
    t.integer "stage_id", limit: 4
  end

  add_index "new_relic_applications", ["stage_id", "name"], name: "index_new_relic_applications_on_stage_id_and_name", unique: true, length: {"stage_id"=>nil, "name"=>191}, using: :btree

  create_table "project_environment_variable_groups", force: :cascade do |t|
    t.integer "project_id",                    limit: 4, null: false
    t.integer "environment_variable_group_id", limit: 4, null: false
  end

  add_index "project_environment_variable_groups", ["environment_variable_group_id"], name: "project_environment_variable_groups_group_id", using: :btree
  add_index "project_environment_variable_groups", ["project_id", "environment_variable_group_id"], name: "project_environment_variable_groups_unique_group_id", unique: true, using: :btree

  create_table "projects", force: :cascade do |t|
    t.string   "name",               limit: 255,                   null: false
    t.string   "repository_url",     limit: 255,                   null: false
    t.datetime "deleted_at"
    t.datetime "created_at"
    t.datetime "updated_at"
    t.string   "token",              limit: 255
    t.string   "release_branch",     limit: 255
    t.string   "permalink",          limit: 255,                   null: false
    t.text     "description",        limit: 65535
    t.string   "owner",              limit: 255
    t.boolean  "deploy_with_docker",               default: false, null: false
    t.boolean  "auto_release_docker_image",        default: false, null: false
  end

  add_index "projects", ["permalink", "deleted_at"], name: "index_projects_on_permalink_and_deleted_at", length: {"permalink"=>191, "deleted_at"=>nil}, using: :btree
  add_index "projects", ["token", "deleted_at"], name: "index_projects_on_token_and_deleted_at", length: {"token"=>191, "deleted_at"=>nil}, using: :btree

  create_table "releases", force: :cascade do |t|
    t.integer  "project_id",  limit: 4,               null: false
    t.string   "commit",      limit: 255,             null: false
    t.integer  "number",      limit: 4,   default: 1
    t.integer  "author_id",   limit: 4,               null: false
    t.string   "author_type", limit: 255,             null: false
    t.datetime "created_at"
    t.datetime "updated_at"
    t.integer  "build_id",    limit: 4
  end

  add_index "releases", ["build_id"], name: "index_releases_on_build_id", using: :btree
  add_index "releases", ["project_id", "number"], name: "index_releases_on_project_id_and_number", unique: true, using: :btree

  create_table "slack_channels", force: :cascade do |t|
    t.string   "name",       limit: 255, null: false
    t.string   "channel_id", limit: 255, null: false
    t.integer  "stage_id",   limit: 4,   null: false
    t.datetime "created_at"
    t.datetime "updated_at"
  end

  add_index "slack_channels", ["stage_id"], name: "index_slack_channels_on_stage_id", using: :btree

  create_table "stage_commands", force: :cascade do |t|
    t.integer  "stage_id",   limit: 4
    t.integer  "command_id", limit: 4
    t.integer  "position",   limit: 4, default: 0, null: false
    t.datetime "created_at"
    t.datetime "updated_at"
  end

  create_table "stages", force: :cascade do |t|
    t.string   "name",                                         limit: 255,                   null: false
    t.integer  "project_id",                                   limit: 4,                     null: false
    t.datetime "created_at"
    t.datetime "updated_at"
    t.string   "notify_email_address",                         limit: 255
    t.integer  "order",                                        limit: 4
    t.datetime "deleted_at"
    t.boolean  "confirm",                                                    default: true
    t.string   "datadog_tags",                                 limit: 255
    t.boolean  "update_github_pull_requests"
    t.boolean  "deploy_on_release",                                          default: false
    t.boolean  "comment_on_zendesk_tickets"
    t.boolean  "production",                                                 default: false
    t.boolean  "use_github_deployment_api"
    t.string   "permalink",                                    limit: 255,                   null: false
    t.text     "dashboard",                                    limit: 65535
    t.boolean  "email_committers_on_automated_deploy_failure",               default: false, null: false
    t.string   "static_emails_on_automated_deploy_failure",    limit: 255
    t.string   "datadog_monitor_ids",                          limit: 255
    t.string   "jenkins_job_names",                            limit: 255
    t.string   "next_stage_ids"
  end

  add_index "stages", ["project_id", "permalink", "deleted_at"], name: "index_stages_on_project_id_and_permalink_and_deleted_at", length: {"project_id"=>nil, "permalink"=>191, "deleted_at"=>nil}, using: :btree

  create_table "stars", force: :cascade do |t|
    t.integer  "user_id",    limit: 4, null: false
    t.integer  "project_id", limit: 4, null: false
    t.datetime "created_at"
    t.datetime "updated_at"
  end

  add_index "stars", ["user_id", "project_id"], name: "index_stars_on_user_id_and_project_id", unique: true, using: :btree

  create_table "users", force: :cascade do |t|
    t.string   "name",           limit: 255,                 null: false
    t.string   "email",          limit: 255
    t.datetime "created_at"
    t.datetime "updated_at"
    t.integer  "role_id",        limit: 4,   default: 0,     null: false
    t.string   "token",          limit: 255
    t.datetime "deleted_at"
    t.string   "external_id",    limit: 255
    t.boolean  "desktop_notify",             default: false
    t.boolean  "integration",                default: false, null: false
  end

  add_index "users", ["external_id", "deleted_at"], name: "index_users_on_external_id_and_deleted_at", length: {"external_id"=>191, "deleted_at"=>nil}, using: :btree

  create_table "webhooks", force: :cascade do |t|
    t.integer  "project_id", limit: 4,   null: false
    t.integer  "stage_id",   limit: 4,   null: false
    t.string   "branch",     limit: 255, null: false
    t.datetime "created_at"
    t.datetime "updated_at"
    t.datetime "deleted_at"
    t.string   "source",     limit: 255, null: false
  end

  add_index "webhooks", ["project_id", "branch"], name: "index_webhooks_on_project_id_and_branch", length: {"project_id"=>nil, "branch"=>191}, using: :btree
  add_index "webhooks", ["stage_id", "branch"], name: "index_webhooks_on_stage_id_and_branch", length: {"stage_id"=>nil, "branch"=>191}, using: :btree

  add_foreign_key "deploy_groups", "environments"
end<|MERGE_RESOLUTION|>--- conflicted
+++ resolved
@@ -11,14 +11,10 @@
 #
 # It's strongly recommended that you check this file into your version control system.
 
-<<<<<<< HEAD
 ActiveRecord::Schema.define(version: 20150827183314) do
-=======
-ActiveRecord::Schema.define(version: 20150720121725) do
->>>>>>> 97791dc2
 
   create_table "build_statuses", force: :cascade do |t|
-    t.integer  "build_id",   limit: 4,                         null: false
+    t.integer  "build_id",                                     null: false
     t.string   "source",     limit: 255
     t.string   "status",     limit: 255,   default: "pending", null: false
     t.string   "url",        limit: 255
@@ -31,16 +27,16 @@
   add_index "build_statuses", ["build_id"], name: "index_build_statuses_on_build_id", using: :btree
 
   create_table "builds", force: :cascade do |t|
-    t.integer  "project_id",          limit: 4,    null: false
-    t.string   "git_sha",             limit: 128
+    t.integer  "project_id",                       null: false
+    t.string   "git_sha",             limit: 255
     t.string   "git_ref",             limit: 255
-    t.string   "docker_image_id",     limit: 128
+    t.string   "docker_image_id",     limit: 255
     t.string   "docker_ref",          limit: 255
     t.string   "docker_repo_digest",  limit: 255
-    t.integer  "docker_build_job_id", limit: 4
+    t.integer  "docker_build_job_id"
     t.string   "label",               limit: 255
     t.string   "description",         limit: 1024
-    t.integer  "created_by",          limit: 4
+    t.integer  "created_by"
     t.datetime "created_at"
     t.datetime "updated_at"
   end
@@ -50,7 +46,7 @@
   add_index "builds", ["project_id"], name: "index_builds_on_project_id", using: :btree
 
   create_table "commands", force: :cascade do |t|
-    t.text     "command",    limit: 16777215
+    t.text     "command",    limit: 10485760
     t.datetime "created_at"
     t.datetime "updated_at"
     t.integer  "project_id", limit: 4
@@ -95,7 +91,7 @@
   add_index "deploys", ["stage_id", "deleted_at"], name: "index_deploys_on_stage_id_and_deleted_at", using: :btree
 
   create_table "environment_variable_groups", force: :cascade do |t|
-    t.string "name",    limit: 255,   null: false
+    t.string "name", limit: 255, null: false
     t.text   "comment", limit: 65535
   end
 
@@ -114,7 +110,7 @@
 
   create_table "environments", force: :cascade do |t|
     t.string   "name",          limit: 255,                 null: false
-    t.boolean  "is_production",             default: false, null: false
+    t.boolean  "is_production", default: false, null: false
     t.datetime "deleted_at"
     t.datetime "created_at",                                null: false
     t.datetime "updated_at",                                null: false
@@ -129,7 +125,7 @@
     t.integer  "stage_id",   limit: 4,                  null: false
     t.datetime "created_at"
     t.datetime "updated_at"
-    t.boolean  "enabled",                default: true
+    t.boolean  "enabled",    default: true
   end
 
   create_table "jenkins_jobs", force: :cascade do |t|
@@ -151,7 +147,7 @@
     t.integer  "user_id",    limit: 4,                              null: false
     t.integer  "project_id", limit: 4,                              null: false
     t.string   "status",     limit: 255,        default: "pending"
-    t.text     "output",     limit: 4294967295
+    t.text     "output",     limit: 1073741823
     t.datetime "created_at"
     t.datetime "updated_at"
     t.string   "commit",     limit: 255
@@ -222,7 +218,7 @@
     t.datetime "updated_at"
     t.datetime "deleted_at"
     t.string   "description", limit: 255
-    t.boolean  "warning",                 default: false, null: false
+    t.boolean  "warning",     default: false, null: false
   end
 
   add_index "locks", ["stage_id", "deleted_at", "user_id"], name: "index_locks_on_stage_id_and_deleted_at_and_user_id", using: :btree
@@ -321,16 +317,16 @@
     t.string   "notify_email_address",                         limit: 255
     t.integer  "order",                                        limit: 4
     t.datetime "deleted_at"
-    t.boolean  "confirm",                                                    default: true
+    t.boolean  "confirm",                                      default: true
     t.string   "datadog_tags",                                 limit: 255
     t.boolean  "update_github_pull_requests"
-    t.boolean  "deploy_on_release",                                          default: false
+    t.boolean  "deploy_on_release",                            default: false
     t.boolean  "comment_on_zendesk_tickets"
-    t.boolean  "production",                                                 default: false
+    t.boolean  "production",                                   default: false
     t.boolean  "use_github_deployment_api"
     t.string   "permalink",                                    limit: 255,                   null: false
     t.text     "dashboard",                                    limit: 65535
-    t.boolean  "email_committers_on_automated_deploy_failure",               default: false, null: false
+    t.boolean  "email_committers_on_automated_deploy_failure", default: false, null: false
     t.string   "static_emails_on_automated_deploy_failure",    limit: 255
     t.string   "datadog_monitor_ids",                          limit: 255
     t.string   "jenkins_job_names",                            limit: 255
@@ -357,8 +353,8 @@
     t.string   "token",          limit: 255
     t.datetime "deleted_at"
     t.string   "external_id",    limit: 255
-    t.boolean  "desktop_notify",             default: false
-    t.boolean  "integration",                default: false, null: false
+    t.boolean  "desktop_notify", default: false
+    t.boolean  "integration",    default: false, null: false
   end
 
   add_index "users", ["external_id", "deleted_at"], name: "index_users_on_external_id_and_deleted_at", length: {"external_id"=>191, "deleted_at"=>nil}, using: :btree
